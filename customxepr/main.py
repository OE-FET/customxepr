# -*- coding: utf-8 -*-
"""
@author: Sam Schott  (ss2151@cam.ac.uk)

(c) Sam Schott; This work is licensed under a Creative Commons
Attribution-NonCommercial-NoDerivs 2.0 UK: England & Wales License.

"""
from __future__ import division, absolute_import
import sys
import os
import logging
import time
import numpy as np
import tempfile
from qtpy import QtCore
from keithleygui import CONF as K_CONF

from customxepr.utils import EmailSender
from customxepr.experiment import ModePicture, XeprData, XeprParam
from customxepr.experiment.xepr_dataset import ParamGroupDSL
from customxepr.manager import Manager, queued_exec
from customxepr.config import CONF

try:
    sys.path.insert(0, os.popen('Xepr --apipath').read())
    from XeprAPI import ExperimentError
except ImportError:
    ExperimentError = RuntimeError


PY2 = sys.version[0] == '2'

__author__ = 'Sam Schott <ss2151@cam.ac.uk>'
__year__ = str(time.localtime().tm_year)
__version__ = 'v2.3.0'
__url__ = 'https://customxepr.readthedocs.io'


logger = logging.getLogger('customxepr')


def cmp(a, b):
    return bool(a > b) - bool(a < b)  # convert possible numpy-bool to bool


# noinspection PyUnresolvedReferences
class CustomXepr(QtCore.QObject):
    """
    CustomXepr defines routines to control the Bruker Xepr software and run
    full ESR measurement cycles. This includes tuning and setting the temperature,
    applying voltages and recording IV characteristics with attached Keithley
    SMUs.

    All CustomXepr methods are executed in a worker thread in the order of
    their calls. To execute your own function in this thread, you can use
    the :func:`queued_exec` decorator provided by customxepr and query the
    :attr:`abort_event` to support CustomXepr's abort functionality (see
    :class:`manager.Manager`).

    All results are added to the result queue and can be retrieved with:

    >>> manager = customxepr.manager
    >>> result = manager.result_queue.get()  # blocks until result is available

    To pause or resume the worker between jobs, run

    >>> manager.pause_worker()

    or

    >>> manager.resume_worker()

    To abort a job, run:

    >>> manager.abort_job()

    You can use :class:`CustomXepr` on its own, but it is recommended to start
    it with the :func:`run` function in the :mod:`startup` module. This will
    automatically connect to available instruments and start the graphical user
    interfaces.

    :param xepr: Xepr instance from the Bruker Python XeprAPI. Defaults
        to `None` if not provided.
    :param mercuryfeed: :class:`mercurygui.MercuryFeed` instance for live feed from
        MercuryiTC temperature controller. Defaults to `None` if not provided.
    :param keithley: :class:`keithley2600.Keithley2600` instance from keithley2600
        driver. Defaults to `None` if not provided.

    :cvar manager: Manages execution of queued experiments.

    :ivar hidden: Xepr's hidden experiment.
    :ivar xepr: Connected Xepr instance.
    :ivar keithley: Connected :class:`keithley2600.Keithley2600` instance.
    :ivar feed: Connected :class:`mercurygui.MercuryFeed` instance.
    :ivar wait: Delay between commands sent to Xepr.
    """

    manager = Manager()

# ========================================================================================
# Set up basic CustomXepr functionality
# ========================================================================================

    def __init__(self, xepr=None, mercuryfeed=None, keithley=None):

        super(self.__class__, self).__init__()
        self.emailSender = EmailSender('ss2151@cam.ac.uk', 'localhost',
                                       displayname='Sam Schott')

        # =====================================================================
        # check if connections to Xepr, MercuryiTC and Keithley are present
        # =====================================================================

        self.xepr = xepr
        self.feed = mercuryfeed
        self.keithley = keithley

        # hidden Xepr experiment, created when EPR is connected:
        self.hidden = None
        # target temperature, set during first use
        self._temperature_target = None

        self._check_for_xepr()
        self._check_for_mercury()
        self._check_for_keithley()

        # =====================================================================
        # define / load certain settings for customxepr functions
        # =====================================================================

        # waiting time for Xepr to process commands, prevent memory error
        self.wait = 0.1
        # timeout for phase tuning
        self._tuning_timeout = 60
        # last measured Q-value
        self._last_qvalue = None
        # settling time for cryostat temperature
        self._temp_wait_time = CONF.get('CustomXepr', 'temp_wait_time')
        # temperature stability tolerance
        self._temperature_tolerance = CONF.get('CustomXepr',
                                               'temperature_tolerance')

        # =====================================================================
        # interaction with manager
        # =====================================================================
        self.abort = self.manager.abort

        if keithley is not None:
            self.manager.abort_events = [self.keithley.abort_event]

# ========================================================================================
# define basic functions for email notifications, pausing, etc.
# ========================================================================================

    @queued_exec(manager.job_queue)
    def sendEmail(self, body):
        """
        Sends a text to the default email address.

        :param str body: Text to send.
        """
        self.emailSender.sendmail(self.manager.notify_address,
                                  'CustomXepr Notification', body)

    @queued_exec(manager.job_queue)
    def sleep(self, seconds):
        """
        Pauses for the specified amount of seconds. This sleep function checks
        for an abort signal every minute to prevent permanent blocking.

        :param int seconds: Number of seconds to pause.
        """
        eta = time.time() + seconds
        eta_string = time.strftime('%H:%M', time.localtime(eta))
        message = 'Waiting for %s seconds, ETA: %s.'
        logger.info(message % (int(seconds), eta_string))

        # brake up into 1 sec sleep intervals, give option to abort
        if seconds > 1:
            for i in range(0, seconds):
                time.sleep(1)
                logger.status('Waiting %s/%s.' % (i+1, seconds))
                # check for abort event
                if self.abort.is_set():
                    logger.info('Aborted by user.')
                    return
        # use a single sleep command for less than one second pause
        else:
            time.sleep(seconds)

    @property
    def temp_wait_time(self):
        """Wait time until temperature is considered stable. Defaults to 120 sec."""
        return self._temp_wait_time

    @temp_wait_time.setter
    def temp_wait_time(self, new_time):
        """Setter: Wait time until temperature is considered stable."""
        self._temp_wait_time = new_time
        # update config file
        CONF.set('CustomXepr', 'temp_wait_time', new_time)

    @property
    def temperature_tolerance(self):
        """Temperature fluctuation tolerance. Defaults to 0.1 Kelvin."""
        return self._temperature_tolerance

    @temperature_tolerance.setter
    def temperature_tolerance(self, new_tol):
        """Setter: Temperature fluctuation tolerance."""
        self._temperature_tolerance = new_tol
        # update config file
        CONF.set('CustomXepr', 'temperature_tolerance', new_tol)

# ========================================================================================
# set up Xepr functions
# ========================================================================================

    @queued_exec(manager.job_queue)
    def tune(self):
        """
        Runs Xepr's built-in tuning routine.
        """

        if not self._check_for_xepr():
            raise RuntimeError('Not connected to Xepr.')

        self.XeprCmds.aqParSet('AcqHidden', '*cwBridge.OpMode', 'Tune')
        self.XeprCmds.aqParSet('AcqHidden', '*cwBridge.Tune', 'Up')

    @queued_exec(manager.job_queue)
    def finetune(self):
        """
        Runs Xepr's built-in finetuning routine.
        """

        if not self._check_for_xepr():
            raise RuntimeError('Not connected to Xepr.')

        self.XeprCmds.aqParSet('AcqHidden', '*cwBridge.Tune', 'Fine')

    @queued_exec(manager.job_queue)
    def customtune(self, lowQ=False):
        """
        Custom tuning routine with higher accuracy. It takes longer than :meth:`tune`
        and requires the spectrometer to be already close to tuned. In case of Q-values < 4500,
        you can set :param:`lowQ` to `True` so that the tuning routine will cycle through a smaller
        range of microwave powers. If Q < 3000, it is recommended to tune the spectrometer manually.

        :param bool lowQ: If True, the tuning routine will be adjusted for low Q-value conditions.
            This is recommended for 3000 < Q < 4500.
        """

        if not self._check_for_xepr():
            raise RuntimeError('Not connected to Xepr.')

        logger.info('Tuning.')

        # save current operation mode and attenuation
        mode = self.hidden['OpMode'].value
        time.sleep(self.wait)
        atten_start = self.hidden['PowerAtten'].value
        time.sleep(self.wait)

        # switch mode to 'Operate'
        if not mode == 'Operate':
            self.hidden['OpMode'].value = 'Operate'
            time.sleep(self.wait)

        dB_min = 10 if not lowQ else 20
        dB_max = 50 if not lowQ else 45

        # tune frequency and phase at 30 dB
        self.hidden['PowerAtten'].value = 30
        time.sleep(self.wait)
        self._tuneFreq()
        time.sleep(self.wait)
        self._tunePhase()
        time.sleep(self.wait)

        # tune bias of reference arm at dB_max
        # (where diode current is determined by reference arm)
        self.hidden['PowerAtten'].value = dB_max
        time.sleep(self.wait)
        self._tuneBias()
        time.sleep(self.wait)

        # tune iris at 40 dB and 30 dB
        for atten in [40, 30]:
            # check for abort event
            if self.abort.is_set():
                self.hidden['PowerAtten'].value = atten_start
                time.sleep(self.wait)
                logger.info('Aborted by user.')
                return

            self.hidden['PowerAtten'].value = atten
            time.sleep(self.wait)

            self._tuneIris()
            time.sleep(self.wait)

        # tune iris and phase and frequency at 20 dB and 10 dB
        for atten in [20, dB_min]:
            # check for abort event, clear event
            if self.abort.is_set():
                self.hidden['PowerAtten'].value = atten_start
                time.sleep(self.wait)
                logger.info('Aborted by user.')
                return

            self.hidden['PowerAtten'].value = atten
            time.sleep(self.wait)
            self._tunePhase()
            time.sleep(self.wait)
            self._tuneIris()
            time.sleep(self.wait)
            self._tuneFreq()
            time.sleep(self.wait)

        # tune bias at dB_max
        self.hidden['PowerAtten'].value = dB_max
        time.sleep(self.wait)
        self._tuneBias()
        time.sleep(self.wait)

        # tune iris at 20 dB
        self.hidden['PowerAtten'].value = 20
        time.sleep(self.wait)
        self._tuneIris()
        time.sleep(self.wait)

        # tune bias at dB_max
        self.hidden['PowerAtten'].value = dB_max
        time.sleep(self.wait)
        self._tuneBias()
        time.sleep(self.wait)

        # tune iris at dB_min
        self.hidden['PowerAtten'].value = dB_min
        time.sleep(self.wait)
        self._tuneIris()
        time.sleep(self.wait)

        # reset attenuation to original value, tune frequency again
        self.hidden['PowerAtten'].value = atten_start
        time.sleep(self.wait)
        self._tuneFreq()
        time.sleep(self.wait)

        logger.status('Tuning done.')

    @queued_exec(manager.job_queue)
    def tuneBias(self):
        """
        Tunes the diode bias. A perfectly tuned bias results in a diode
        current of 200 mA for all microwave powers.
        """

        self._tuneBias()

    @queued_exec(manager.job_queue)
    def tuneIris(self, tolerance=1):
        """
        Tunes the cavity's iris. A perfectly tuned iris results in a diode
        current of 200 mA for all microwave powers.

        :param int tolerance: Minimum diode current offset that must be achieved
            before :meth:`tuneIris` returns.
        """
        self._tuneIris(tolerance)

    @queued_exec(manager.job_queue)
    def tuneFreq(self, tolerance=3):
        """
        Tunes the microwave frequency to a lock offset close to zero.

        :param int tolerance: Minimum lock offset that must be achieved
            before :meth:`tuneFreq` returns.
        """
        self._tuneFreq(tolerance)

    @queued_exec(manager.job_queue)
    def tunePhase(self):
        """
        Tunes the phase of the MW reference arm to maximise the diode current.
        """
        self._tunePhase()

    @queued_exec(manager.job_queue)
    def getQValueFromXepr(self, path=None, temperature=298):
        """
        Gets the Q-Value as determined by Xepr, averaged over 20 readouts, and saves it
        in the specified file.

        :param str path: Directory where Q-Value reading is saved with
            corresponding temperature and time-stamp.
        :param float temperature: Temperature in Kelvin during Q-Value measurement.

        :returns: Measured Q-Value.
        :rtype: float
        """

        if not self._check_for_xepr():
            raise RuntimeError('Not connected to Xepr.')

        wait_old = self.wait
        self.wait = 1

        logger.info('Reading Q-value.')

        att = self.hidden['PowerAtten'].value  # remember current attenuation
        time.sleep(self.wait)
        self.hidden['OpMode'].value = 'Tune'
        time.sleep(self.wait)
        self.hidden['RefArm'].value = 'On'
        time.sleep(self.wait)
        self.hidden['PowerAtten'].value = 33
        time.sleep(self.wait)
        self.hidden['ModeZoom'].value = 2
        time.sleep(self.wait)

        q_values = np.array([])

        time.sleep(1)

        for iteration in range(0, 40):
            q_values = np.append(q_values, self.hidden['QValue'].value)
            time.sleep(1)

        self.hidden['PowerAtten'].value = 32
        time.sleep(self.wait)
        self.hidden['ModeZoom'].value = 1
        time.sleep(self.wait)
        self.hidden['RefArm'].value = 'On'
        time.sleep(self.wait)
        self.hidden['OpMode'].value = 'Operate'

        time.sleep(3)

        self._tuneFreq()
        self._tuneFreq()
        self._tuneBias()
        self._tuneFreq()

        self.hidden['PowerAtten'].value = att
        time.sleep(self.wait)
        q_mean = q_values.mean()
        q_stderr = q_values.std()

        if path is not None:
            path = os.path.join(path, 'QValues.txt')
            self._saveQValue2File(temperature, q_mean, q_stderr, path)

        if q_mean > 3000:
            logger.info('Q = %i+/-%i.' % (q_mean, q_stderr))
        elif q_mean <= 3000:
            logger.warning('Q = %i+/-%i is very small. ' % (q_mean, q_stderr) +
                           'Please check on experiment.')

        self.wait = wait_old

        return q_mean

    @queued_exec(manager.job_queue)
    def getQValueCalc(self, path=None, temperature=298):
        """
        Calculates the Q-value by fitting the cavity mode picture to a Lorentzian
        resonance with a polynomial baseline. It uses all available zoom factors
        to resolve both sharp and broad resonances (high and low Q-values, respectively)
        and is therefore more accurate than :meth:`getQValueFromXepr`.

        :param str path: Directory where Q-Value reading is saved with
            corresponding temperature and time-stamp.
        :param float temperature: Temperature in Kelvin during a Q-value
            measurement. Defaults to room temperature.

        :returns: Mode picture instance.
        :rtype: :class:`mode_picture.ModePicture`
        """

        if not self._check_for_xepr():
            raise RuntimeError('Not connected to Xepr.')

        wait_old = self.wait
        self.wait = 1

        logger.info('Reading Q-value.')
        att = self.hidden['PowerAtten'].value  # remember current attenuation
        time.sleep(self.wait)
        freq = self.hidden['FrequencyMon'].value  # get current frequency
        time.sleep(self.wait)

        self.hidden['OpMode'].value = 'Tune'
        time.sleep(self.wait)
        self.hidden['RefArm'].value = 'Off'
        time.sleep(self.wait)
        self.hidden['PowerAtten'].value = 33
        time.sleep(1)

        self.hidden['PowerAtten'].value = 20
        time.sleep(2)

        # collect mode pictures for different zoom levels
        mode_pic_data = {}

        for mode_zoom in [1, 2, 4, 8]:
            y_data = np.array([])

            self.hidden['ModeZoom'].value = mode_zoom
            time.sleep(2)

            n_points = int(self.hidden['DataRange'][1])
            time.sleep(self.wait)

            for i in range(0, n_points):
                y_data = np.append(y_data, self.hidden['Data'][i])

            mode_pic_data[mode_zoom] = y_data

        mp = ModePicture(mode_pic_data, freq)
        self._last_qvalue = mp.qvalue

        self.hidden['PowerAtten'].value = 30
        time.sleep(self.wait)
        self.hidden['ModeZoom'].value = 1
        time.sleep(self.wait)
        self.hidden['RefArm'].value = 'On'
        time.sleep(self.wait)
        self.hidden['OpMode'].value = 'Operate'

        time.sleep(2)

        self._tuneFreq()
        self._tuneFreq()
        self._tuneBias()
        self._tuneFreq()

        self.hidden['PowerAtten'].value = att
        time.sleep(self.wait)

        if mp.qvalue > 3000:
            logger.info('Q = %i+/-%i.' % (mp.qvalue, mp.qvalue_stderr))
        elif mp.qvalue <= 3000:
            logger.warning('Q = %i+/-%i is very small. ' % (mp.qvalue, mp.qvalue_stderr) +
                           'Please check on experiment.')

        if path is None:
            pass
        elif os.path.isdir(path):
            path1 = os.path.join(path, 'QValues.txt')
            path2 = os.path.join(path, 'ModePicture{0:03d}K.txt'.format(int(temperature)))

            self._saveQValue2File(temperature, mp.qvalue, mp.qvalue_stderr, path1)
            mp.save(path2)

        self.wait = wait_old

        return mp

    @staticmethod
    def _saveQValue2File(tmpr, qval, qval_stderr, path):

        delim = '\t'
        newline = '\n'

        column_titles = ['Time stamp', 'Temperature [K]', 'QValue', 'Standard error']
        header = delim.join(column_titles + [newline])

        time_str = time.strftime('%Y-%m-%d %H:%M')
        line = delim.join([time_str, str(tmpr), str(qval), str(qval_stderr), newline])

        is_newfile = not os.path.isfile(path)

        with open(path, 'a') as f:
            if is_newfile:
                f.write(header)
            f.write(line)

    @queued_exec(manager.job_queue)
    def runXeprExperiment(self, exp, retune=False, path=None, **kwargs):
        """
        Runs the Xepr experiment ``exp`. Keyword arguments (kwargs)
        allow the user to pass experiment setting to Xepr. If multiple scans
        are performed, frequency and iris can be tuned between scans.

        If connected to a temperature controller, the temperature during the
        measurements is monitored.

        If the ``path`` argument is given, the resulting data set is saved
        to the drive and the last-measured Q-value and the measurement
        temperature (if available) are stored in the Bruker '.DSC' file.

        :param exp: Xepr experiment object.
        :param bool retune: Retune iris and freq between scans (default: False).
        :param str path: Path to file. If given, the data set will be saved to this path,
            otherwise, it will just be kept in memory. Xepr only allows file paths
            shorter than 128 characters.
        :param kwargs: Keyword arguments corresponding to measurement Xepr
            parameters (e.g., modulation amplitude).
        """

        if not self._check_for_xepr():
            raise RuntimeError('Not connected to Xepr.')

        # -----------set experiment parameters if given in kwargs--------------
        for key in kwargs:
            exp[key].value = kwargs[key]
            time.sleep(self.wait)

        message = ('Measurement "%s" is running. ' % exp.aqGetExpName())

        logger.info(message)

        # -------------------start experiment----------------------------------
        temperature_mean = None
        if self._check_for_mercury():
            temperature_history = np.array([])
        else:
            temperature_history = None

        exp.select()
        time.sleep(self.wait)
        exp.aqExpRun()
        time.sleep(self.wait)

        # wait for experiment to start
        while not exp.isRunning:
            time.sleep(self.wait)

        if retune:  # schedule pause after scan to retune
            time.sleep(1)
            exp.aqExpPause()
            time.sleep(self.wait)

        # count the number of temperature stability violations
        n_out = 0  # start at n_out = 0

        def is_running_or_paused():
            running = exp.isRunning
            time.sleep(self.wait)
            paused = exp.isPaused
            time.sleep(self.wait)
            return running or paused

        while is_running_or_paused():

            # check for abort event
            if self.abort.is_set():
                exp.aqExpPause()
                time.sleep(self.wait)
                logger.info('Aborted by user.')
                return

            nb_scans_done = exp['NbScansDone'].value
            time.sleep(self.wait)
            nb_scans_to_do = exp['NbScansToDo'].value
            time.sleep(self.wait)
            logger.status('Recording scan %i/%i.' % (nb_scans_done + 1, nb_scans_to_do))

            if retune:
                # tune frequency and iris when a new slice scan starts
                if exp.isPaused and not nb_scans_done == nb_scans_to_do:
                    logger.status('Checking tuned.')
                    self._tuneFreq(tolerance=3)
                    self._tuneFreq(tolerance=3)
                    self._tuneIris(tolerance=7)

                    # start next scan
                    exp.aqExpRun()
                    time.sleep(self.wait)

                    # wait for scan to start and schedule next pause
                    while not exp.isRunning:
                        time.sleep(1)
                    exp.aqExpPause()
                    time.sleep(self.wait)

            # record temperature and warn if fluctuations exceed the tolerance
            if temperature_history is not None:
                temperature_curr = self.feed.readings['Temp']
                temperature_history = np.append(temperature_history, temperature_curr)
                # increment the number of violations n_out if temperature unstable
                n_out += (abs(temperature_history[-1] - temperature_history[0]) >
                          2 * self.temperature_tolerance)
                # warn once for every 120 violations
                if np.mod(n_out, 120) == 1:
                    logger.warning(u'Temperature fluctuations > +/-%sK.'
                                   % (2*self.temperature_tolerance))
                    n_out += 1  # prevent from warning again next second

                # Pause measurement and suspend all pending jobs after 15 min
                # of temperature instability
                if n_out > 60 * 15:
                    logger.warning('Temperature could not be stabilized for ' +
                                   '15 min. Pausing current measurement and ' +
                                   'all pending jobs.')
                    exp.aqExpPause()
                    self.manager.running.clear()
                    return

            time.sleep(1)

        # get temperature stability during scan if mercury was connected
        if temperature_history is not None:
            temperature_var = max(temperature_history) - min(temperature_history)
            temperature_mean = float(np.mean(temperature_history))
            logger.info(u'Temperature stable at (%.2f+/-%.2f)K during scans.'
                        % (temperature_mean, temperature_var / 2))

        logger.info('All scans complete.')

        # -----------------show and save data----------
        # switch viewpoint to experiment which just finished running
        time.sleep(self.wait)
        exp_title = exp.aqGetExpName()
        time.sleep(self.wait)
        self.XeprCmds.aqExpSelect(1, exp_title)
        time.sleep(self.wait)

        # save the data if path is given
        # add temperature data and Q-value if available
        if path is None:
            path = os.path.join(tempfile.gettempdir(), 'autosave_' + next(tempfile._get_candidate_names()))

        self._saveCurrentData(path, exp)
        time.sleep(self.wait)

        basename = path.split('.')[0]
        dsc_path = basename + '.DSC'

        dset = XeprData(dsc_path)

        if self._last_qvalue is not None:
            try:
                dset.set_par('QValue', self._last_qvalue)
            except ValueError:
                mw_bridge_layer = dset.dsl.groups['mwBridge']
                mw_bridge_layer.pars['QValue'] = XeprParam(self._last_qvalue)

        if temperature_history is not None:
            param_list = dict()
            param_list['AcqWaitTime'] = XeprParam(self._temp_wait_time, 's')
            param_list['Temperature'] = XeprParam(self.feed.control.t_setpoint, 'K')
            param_list['Tolerance'] = XeprParam(self._temperature_tolerance, 'K')
            param_list['Stability'] = XeprParam(temperature_var, 'K')
            param_list['Mean'] = XeprParam(temperature_mean, 'K')
            tg = ParamGroupDSL(name='tempCtrl', pars=param_list)
            dset.dsl.groups['tempCtrl'] = tg

        dset.save(path)

        return dset

    @queued_exec(manager.job_queue)
    def saveCurrentData(self, path, exp=None):
        """
        Saves the data from a given experiment in Xepr to the specified path. If
       ``exp`` is `None` the currently displayed data set is saved.

        Xepr only allows file paths shorter than 128 characters.

        :param str path: Absolute path to save data file. Must be shorter than 128
            characters.
        :param exp: Xepr experiment instance associated with data set. Defaults
            to currently selected experiment if not given.
        """

        print('To save a just completed measurement, please use the "path" argument ' +
              'of "runXeprExperiment". This will automatically add temperature ' +
              'stability and Q-value information to your data files.')

        self._saveCurrentData(path, exp)

    @queued_exec(manager.job_queue)
    def setStandby(self):
        """
        Sets the magnetic field to zero and the MW bridge to standby.
        """

        if not self._check_for_xepr():
            raise RuntimeError('Not connected to Xepr.')

        # check if WindDown experiment already exists, otherwise create
        try:
            wd = self.xepr.XeprExperiment('WindDown')
            time.sleep(self.wait)
        except ExperimentError:
            wd = self.xepr.XeprExperiment('WindDown', exptype='C.W.',
                                          axs1='Field', ordaxs='Signal channel')
        time.sleep(self.wait)

        wd.aqExpActivate()
        time.sleep(self.wait)
        wd['CenterField'].value = 0
        time.sleep(self.wait)
        wd['AtCenter'].value = True
        time.sleep(self.wait)

        self.hidden['OpMode'].value = 'Tune'
        time.sleep(3)
        self.hidden['OpMode'].value = 'Stand By'
        time.sleep(self.wait)

        logger.info('EPR set to standby.')

    def _saveCurrentData(self, path, exp=None):
        """
        Saves the data from a given experiment in Xepr to the specified path. If
       ``exp`` is `None` the currently displayed data set is saved.

        Xepr only allows file paths shorter than 128 characters.

        :param str path: Absolute path to save data file. Must be shorter than 128
            characters.
        :param exp: Xepr experiment instance associated with data set. Defaults
            to currently selected experiment if not given.
        """

        if not self._check_for_xepr():
            raise RuntimeError('Not connected to Xepr.')

        path = os.path.expanduser(path)

        if len(path) > 128:
            raise ValueError('Only paths with with 128 characters or less are ' +
                             'by Xepr.')

        directory, filename = os.path.split(path)

        # check if directory is valid, create otherwise
        if not os.path.isdir(directory):
            os.makedirs(directory)

        # switch viewpoint to experiment if given
        if exp is not None:
            exp_title = exp.aqGetExpName()
            time.sleep(self.wait)
            self.XeprCmds.aqExpSelect(1, exp_title)
            time.sleep(self.wait)

        # tell Xepr to save data
        self.XeprCmds.ddPath(path)
        time.sleep(self.wait)
        self.XeprCmds.vpSave('Current Primary', filename,  path)
        time.sleep(self.wait)
        logger.info('Data saved to %s.' % path)

    def _tuneBias(self):
        # check for abort event
        if self.abort.is_set():
            return

        logger.status('Tuning (Bias).')
        time.sleep(self.wait)

        # get offset from 200 mA
        diff = self.hidden['DiodeCurrent'].value - 200
        time.sleep(self.wait)
        tolerance1 = 10  # tolerance for fast tuning
        tolerance2 = 1  # tolerance for second fine tuning

        # rapid tuning with high tolerance and large steps
        while abs(diff) > tolerance1:
            # check for abort event
            if self.abort.is_set():
                return

            step = 1*cmp(0, diff)  # coarse step of 1
            self.XeprCmds.aqParStep('AcqHidden', '*cwBridge.SignalBias',
                                    'Coarse %s' % step)
            time.sleep(0.5)
            diff = self.hidden['DiodeCurrent'].value - 200
            time.sleep(self.wait)

        # fine tuning with low tolerance and small steps
        while abs(diff) > tolerance2:
            # check for abort event
            if self.abort.is_set():
                return

            step = 5*cmp(0, diff)  # fine step of 5
            self.XeprCmds.aqParStep('AcqHidden', '*cwBridge.SignalBias',
                                    'Fine %s' % step)
            time.sleep(0.5)
            diff = self.hidden['DiodeCurrent'].value - 200
            time.sleep(self.wait)

    def _tuneIris(self, tolerance=1):
        # check for abort event
        if self.abort.is_set():
            return

        logger.status('Tuning (Iris).')
        time.sleep(self.wait)

        diff = self.hidden['DiodeCurrent'].value - 200

        while abs(diff) > tolerance:
            # check for abort event
            if self.abort.is_set():
                return

            if diff < 0:
                cmd = '*cwBridge.IrisUp'
            elif diff > 0:
                cmd = '*cwBridge.IrisDown'
            else:
                return

            # determine step size for iris adjustment: slower adjustment when
            # close to a diode current of 200, minimum step size of 0.3
            step_size = max(abs(diff), 30) * 0.01
            # scale step size for MW power: smaller steps at higher power
            step = step_size * (self.hidden['PowerAtten'].value**2)/400
            time.sleep(self.wait)
            # set value to 0.1 if step is smaller
            # (usually only happens below 10dB)
            step = max(step, 0.1)
            # increase waiting time between steps when close to tuned
            # with a maximum waiting of 1 sec
            wait = min(5/(abs(diff) + 0.1), 1)
            self.XeprCmds.aqParSet('AcqHidden', cmd, 'True')
            time.sleep(step)
            self.XeprCmds.aqParSet('AcqHidden', cmd, 'False')
            time.sleep(wait)

            diff = self.hidden['DiodeCurrent'].value - 200
            time.sleep(self.wait)

    def _tuneFreq(self, tolerance=3):
        # check for abort event
        if self.abort.is_set():
            return

        logger.status('Tuning (Freq).')
        time.sleep(self.wait)

        fq_offset = self.hidden['LockOffset'].value
        time.sleep(self.wait)

        while abs(fq_offset) > tolerance:
            # check for abort event
            if self.abort.is_set():
                return

            step = 1 * cmp(0, fq_offset) * max(abs(int(fq_offset/10)), 1)
            self.XeprCmds.aqParStep('AcqHidden', '*cwBridge.Frequency',
                                    'Fine %s' % step)
            time.sleep(1)
            fq_offset = self.hidden['LockOffset'].value
            time.sleep(self.wait)

    def _tunePhase(self):
        # check for abort event
        if self.abort.is_set():
            return

        logger.status('Tuning (Phase).')
        time.sleep(self.wait)

        t0 = time.time()

        # get current phase and range
        phase0 = self.hidden['SignalPhase'].value
        time.sleep(self.wait)
        phase_min = self.hidden['SignalPhase'].aqGetParMinValue()
        time.sleep(self.wait)
        phase_max = self.hidden['SignalPhase'].aqGetParMaxValue()
        time.sleep(self.wait)
        phase_step = self.hidden['SignalPhase'].aqGetParCoarseSteps()
        time.sleep(self.wait)

        # determine direction of increasing diode current
        diode_curr_array = np.array([])
<<<<<<< HEAD
        interval_min = max(phase0-2*phase_step, phase_min)
        interval_max = min(phase0+3*phase_step, phase_max)
=======
        interval_min = max(phase0-3*phase_step, phase_min)
        interval_max = min(phase0+4*phase_step, phase_max)
>>>>>>> d47c217e
        phase_array = np.arange(interval_min, interval_max, phase_step)

        for phase in phase_array:
            # check for abort event
            if self.abort.is_set():
                return
            self.hidden['SignalPhase'].value = phase
            time.sleep(1)
            diode_curr = self.hidden['DiodeCurrent'].value
            time.sleep(self.wait)
            diode_curr_array = np.append(diode_curr_array, diode_curr)
            if time.time() - t0 > self._tuning_timeout:
                logger.warning('Phase tuning timeout.')
                break

        # Determine position of maximum phase by stepping the phase until it
        # decreases again. Shift by 360° if maximum or minimum is reached.

        self.hidden['SignalPhase'].value = phase0
        time.sleep(self.wait)

        upper = np.mean(diode_curr_array[phase_array > phase0])
        lower = np.mean(diode_curr_array[phase_array < phase0])

        direction = cmp(upper, lower)
        phase_array = np.array([])
        diode_curr_array = np.array([])

        new_phase = phase0

        # Check if phase is within limits, then step. otherwise shift phase
        # and return.
        deg_step = 6.5  # approximate step of 1 deg
        if new_phase > phase_max:
            logger.info('Phase at upper limit, reducing by 360 deg.')
            self.hidden['SignalPhase'].value = phase0 - 360*deg_step
            time.sleep(4)
            return
        elif new_phase < phase_min:
            logger.info('Phase at lower limit, increasing by 360 deg.')
            self.hidden['SignalPhase'].value = phase0 + 360*deg_step
            time.sleep(4)
            return
        else:
            self.hidden['SignalPhase'].value = new_phase
            time.sleep(1)

        diode_curr_new = self.hidden['DiodeCurrent'].value
        time.sleep(self.wait)
        diode_curr_array = np.append(diode_curr_array, diode_curr_new)
        phase_array = np.append(phase_array, new_phase)

        while diode_curr_new > np.max(diode_curr_array) - 15:
            # check for abort event
            if self.abort.is_set():
                return
            # check for limits of diode range, readjust iris if necessary
            if diode_curr_new in [0, 400]:
                self._tuneIris()
                self._tunePhase()  # start from beginning

            # calculate phase after step
            new_phase = new_phase + direction*phase_step
            # Check if phase is within limits, then step. otherwise shift phase
            # and return.
            if new_phase > phase_max or new_phase < phase_min:
                if new_phase > phase_max:
                    logger.info('Phase at upper limit, reducing by 360 deg.')
                    self.hidden['SignalPhase'].value = new_phase - 360*deg_step
                    time.sleep(4)
                    return
                elif new_phase < phase_min:
                    logger.info('Phase at lower limit, increasing by 360 deg.')
                    self.hidden['SignalPhase'].value = new_phase + 360*deg_step
                    time.sleep(4)
                    return
                else:
                    self.hidden['SignalPhase'].value = new_phase
                    time.sleep(1)
            else:
                self.hidden['SignalPhase'].value = new_phase
                time.sleep(1)

            diode_curr_new = self.hidden['DiodeCurrent'].value
            time.sleep(self.wait)
            diode_curr_array = np.append(diode_curr_array, diode_curr_new)
            phase_array = np.append(phase_array, new_phase)

            # set a tuning timeout if Xepr is not responsive
            if time.time() - t0 > self._tuning_timeout:
                logger.info('Phase tuning timeout.')
                break

        # set phase to best value
        best_phase = phase_array[np.argmax(diode_curr_array)]
        self.hidden['SignalPhase'].value = best_phase
        time.sleep(self.wait)

# ========================================================================================
# set up cryostat functions
# ========================================================================================

    @queued_exec(manager.job_queue)
    def setTemperature(self, target, auto_gf=True):
        """
        Sets the target temperature for the ESR900 cryostat and waits for it to
        stabilize within :attr:`temp_wait_time` with fluctuations below
        :attr:`temperature_tolerance`.

        Warns the user if this takes too long.

        :param float target: Target temperature in Kelvin.
        :param bool auto_gf: If `True`, the gasflow will be controlled automatically by the Mercury.
        """

        if not self._check_for_mercury():
            raise RuntimeError('Not connected to MercuryITC.')

        # create instance variable here to allow outside access
        self._temperature_target = target
        logger.info('Setting target temperature to %sK.' % self._temperature_target)

        # set temperature and wait to stabilize
        self.feed.control.t_setpoint = self._temperature_target
        self._waitStable(auto_gf=auto_gf)

        # check if gas flow is too high for temperature set point
        # if yes, reduce minimum value until target is reached
        ht = self.heater_target(self._temperature_target)
        fmin = self.feed.readings['FlowMin']

        heater_too_strong = (self.feed.readings['HeaterVolt'] > 1.2*ht)
        flow_at_min = (self.feed.readings['FlowPercent'] == fmin)

        if heater_too_strong and flow_at_min:

            logger.warning('Gas flow is too high, trying to reduce.')
            self.feed.control.flow_auto = 'ON'
            self.feed.gasflow.gmin = max(self.feed.readings['FlowMin'] - 1, 1)

    def _waitStable(self, auto_gf=True):
        """
        Waits for the cryostat temperature to stabilize within the specified
        tolerance :attr:`temperature_tolerance`. Releases after it has been
        stable for :attr:`temp_wait_time` seconds (default of 120 sec).
        """

        # time in sec after which a timeout warning is issued
        self._temperature_timeout = (self._ramp_time() + 30*60)  # in sec
        # counter for elapsed seconds since temperature has been stable
        stable_counter = 0
        # counter for setting gas flow to manual
        gasflow_man_counter = 0
        # starting time
        t0 = time.time()

        logger.info('Waiting for temperature to stabilize.')

        while stable_counter < self.temp_wait_time:
            # check for abort command
            if self.abort.is_set():
                logger.info('Aborted by user.')
                return

            # set gas flow to minimum for temperatures above 247K, this improves
            # the PID control and speeds up stabilization
            if not auto_gf:
                if gasflow_man_counter == 0:
                    self.feed.control.flow_auto = 'OFF'
                    if self._temperature_target > 247:
                        self.feed.control.flow = self.feed.readings['FlowMin']
                    else:
                        self.feed.control.flow_auto = 'ON'
                    gasflow_man_counter += 1

            # check temperature deviation
            self.T_diff = abs(self._temperature_target - self.feed.readings['Temp'])
            if self.T_diff > self.temperature_tolerance:
                stable_counter = 0
                time.sleep(self.feed.refresh)
                logger.status('Waiting for temperature to stabilize.')
            else:
                stable_counter += self.feed.refresh
                logger.status('Stable for %s/%s sec.' % (stable_counter,
                                                         self.temp_wait_time))
                time.sleep(self.feed.refresh)

            # warn once if stabilization is taking longer than expected
            if time.time() - t0 > self._temperature_timeout:
                t0 = time.time()
                logger.warning('Temperature is taking too long to stabilize.')

        message = 'Mercury iTC: Temperature is stable at %sK.' % self._temperature_target
        logger.info(message)

    @staticmethod
    def heater_target(temperature):
        """
        Calculates the ideal heater voltage for a given temperature. This function
        can be used to check the current gas flow: If the heater voltage exceeds its
        target value, the gas flow likely too high (and vice versa).

        :param float temperature: Temperature in Kelvin.
        """
        return 4.5 * np.log(temperature) - 5.5

    def _ramp_time(self):
        """
        Calculates the expected time in sec to reach the target temperature.
        Assumes a max ramping speed of 5 K/min if "ramp" is turned off.
        """
        if self.feed.readings['TempRampEnable'] == 'ON':
            expected_time = (abs(self._temperature_target - self.feed.readings['Temp']) /
                             self.feed.readings['TempRamp'])  # in min
        else:  # assume ramp of 5 K/min
            expected_time = abs(self._temperature_target - self.feed.readings['Temp']) / 5
        return expected_time * 60  # return value in sec

    @queued_exec(manager.job_queue)
    def setTempRamp(self, ramp):
        """
        Sets the temperature ramp for the ESR900 cryostat in K/min.

        :param float ramp: Ramp in Kelvin per minute.
        """

        if not self._check_for_mercury():
            raise RuntimeError('Not connected to MercuryITC.')

        # set temperature and wait to stabilize
        self.feed.control.ramp = ramp
        logger.info('Temperature ramp set to %s K/min.' % ramp)

# ========================================================================================
# set up Keithley functions
# ========================================================================================

    @queued_exec(manager.job_queue)
    def transferMeasurement(self, smu_gate=K_CONF.get('Sweep', 'gate'),
                            smu_drain=K_CONF.get('Sweep', 'drain'),
                            vg_start=K_CONF.get('Sweep', 'VgStart'),
                            vg_stop=K_CONF.get('Sweep', 'VgStop'),
                            vg_step=K_CONF.get('Sweep', 'VgStep'),
                            vd_list=K_CONF.get('Sweep', 'VdList'),
                            t_int=K_CONF.get('Sweep', 'tInt'),
                            delay=K_CONF.get('Sweep', 'delay'),
                            pulsed=K_CONF.get('Sweep', 'pulsed'),
                            path=None):
        """
        Records a transfer curve and saves returns the resulting data. If a valid
        path is given, the data is also saved as a .txt file.

        :param smu_gate: Name of SMU attached to the gate electrode of an FET.
        :param smu_drain: Name of SMU attached to the drain electrode of an FET.
        :param float vg_start: Start voltage of transfer sweep in Volts.
        :param float vg_stop: End voltage of transfer sweep in Volts.
        :param float vg_step: Voltage step size for transfer sweep in Volts.
        :param list vd_list: List of drain voltage steps in Volts.
        :param float t_int: Integration time in sec for every data point.
        :param float delay: Settling time in sec before every measurement. Set
            to -1 for for automatic delay.
        :param bool pulsed: True or False for pulsed or continuous measurements.
        :param str path: File path to save transfer curve data as .txt file.

        :returns: Transfer curve data.
        :rtype: :class:`keithley2600.TransistorSweepData`
        """

        if not self._check_for_keithley():
            raise RuntimeError('Not connected to Keithley.')

        smu_gate = getattr(self.keithley, smu_gate)
        smu_drain = getattr(self.keithley, smu_drain)

        sd = self.keithley.transferMeasurement(smu_gate, smu_drain, vg_start,
                                               vg_stop, vg_step, vd_list, t_int,
                                               delay, pulsed)
        if path is not None:
            sd.save(path)

        return sd

    @queued_exec(manager.job_queue)
    def outputMeasurement(self, smu_gate=K_CONF.get('Sweep', 'gate'),
                          smu_drain=K_CONF.get('Sweep', 'drain'),
                          vd_start=K_CONF.get('Sweep', 'VdStart'),
                          vd_stop=K_CONF.get('Sweep', 'VdStop'),
                          vd_step=K_CONF.get('Sweep', 'VdStep'),
                          vg_list=K_CONF.get('Sweep', 'VgList'),
                          t_int=K_CONF.get('Sweep', 'tInt'),
                          delay=K_CONF.get('Sweep', 'delay'),
                          pulsed=K_CONF.get('Sweep', 'pulsed'),
                          path=None):
        """
        Records an output curve and returns the resulting data. If a valid
        path is given, the data is also saved as a .txt file.

        :param smu_gate: Name of SMU attached to the gate electrode of an FET.
        :param smu_drain: Name of SMU attached to the drain electrode of an FET.
        :param float vd_start: Start voltage of output sweep in Volts .
        :param float vd_stop: End voltage of output sweep in Volts.
        :param float vd_step: Voltage step size for output sweep in Volts.
        :param list vg_list: List of gate voltage steps in Volts.
        :param float t_int: Integration time in sec for every data point.
        :param float delay: Settling time in sec before every measurement. Set
            to -1 for for automatic delay.
        :param bool pulsed: True or False for pulsed or continuous measurements.
        :param str path: File path to save output curve data as .txt file.

        :returns: Output curve data.
        :rtype: :class:`keithley2600.TransistorSweepData`
        """

        if not self._check_for_keithley():
            raise RuntimeError('Not connected to Keithley.')

        smu_gate = getattr(self.keithley, smu_gate)
        smu_drain = getattr(self.keithley, smu_drain)

        sd = self.keithley.outputMeasurement(smu_gate, smu_drain, vd_start,
                                             vd_stop, vd_step, vg_list, t_int,
                                             delay, pulsed)
        if path is not None:
            sd.save(path)

        return sd

    @queued_exec(manager.job_queue)
    def setGateVoltage(self, v, smu_gate=K_CONF.get('Sweep', 'gate')):
        """
        Sets the gate bias of the given keithley, grounds other SMUs.

        :param float v: Gate voltage in Volts.
        :param str smu_gate: Name of SMU. Defaults to the SMU saved as gate.
        """

        if not self._check_for_keithley():
            raise RuntimeError('Not connected to Keithley.')

        gate = getattr(self.keithley, smu_gate)

        # turn off all remaining SMUs
        other_smus = filter(lambda a: a != smu_gate, self.keithley.SMU_LIST)
        for smu_name in other_smus:
            smu = getattr(self.keithley, smu_name)
            smu.source.output = self.keithley.OUTPUT_OFF

        self.keithley.rampToVoltage(gate, target_volt=v, delay=0.1, step_size=1)

        if v == 0:
            self.keithley.reset()

    @queued_exec(manager.job_queue)
    def applyDrainCurrent(self, i, smu=K_CONF.get('Sweep', 'drain')):
        """
        Applies a specified current to the selected Keithley SMU.

        :param float i: Drain current in Ampere.
        :param str smu: Name of SMU. Defaults to the SMU saved as drain.
        """

        if not self._check_for_keithley():
            raise RuntimeError('Not connected to Keithley.')

        smu = getattr(self.keithley, smu)

        self.keithley.applyCurrent(smu, i)
        self.keithley.beep(0.3, 2400)

# ========================================================================================
# Helper methods
# ========================================================================================

    def _check_for_mercury(self):
        """
        Checks if a mercury instance has been passed and is connected to an
        an actual instrument.
        """
        if not self.feed or not self.feed.mercury:
            logger.info('No Mercury instance supplied. Functions that ' +
                        'require a connected cryostat will not work.')
            return False
        elif not self.feed.mercury.connected:
            logger.info('MercuryiTC is not connected. Functions that ' +
                        'require a connected cryostat will not work.')
            return False
        else:
            return True

    def _check_for_keithley(self):
        """
        Checks if a keithley instance has been passed and is connected to an
        an actual instrument.
        """

        if not self.keithley:
            logger.info('No Keithley instance supplied. Functions that ' +
                        'require a connected Keithley SMU will not work.')
            return False
        elif not self.keithley.connected:
            logger.info('Keithley is not connected. Functions that ' +
                        'require a connected Keithley will not work.')
            return False
        else:
            return True

    def _check_for_xepr(self):
        if not self.xepr:
            logger.info('No Xepr instance supplied. Functions that ' +
                        'require Xepr will not work.')
            return False
        elif not self.xepr.XeprActive():
            logger.info('Xepr API not active. Please activate Xepr API by ' +
                        'pressing "Processing > XeprAPI > Enable Xepr API"')
            return False

        self.XeprCmds = self.xepr.XeprCmds

        if not self.hidden:
            try:
                self.hidden = self.xepr.XeprExperiment('AcqHidden')
                return True
            except ExperimentError:
                logger.info('Xepr is not connected to the spectrometer.' +
                            'Please connect by pressing "Acquisition > ' +
                            'Connect To Spectrometer..."')
                return False
        else:
            return True<|MERGE_RESOLUTION|>--- conflicted
+++ resolved
@@ -325,7 +325,7 @@
         self._tuneBias()
         time.sleep(self.wait)
 
-        # tune iris at 20 dB
+        # tune iris at 15 dB
         self.hidden['PowerAtten'].value = 20
         time.sleep(self.wait)
         self._tuneIris()
@@ -974,13 +974,8 @@
 
         # determine direction of increasing diode current
         diode_curr_array = np.array([])
-<<<<<<< HEAD
-        interval_min = max(phase0-2*phase_step, phase_min)
-        interval_max = min(phase0+3*phase_step, phase_max)
-=======
         interval_min = max(phase0-3*phase_step, phase_min)
         interval_max = min(phase0+4*phase_step, phase_max)
->>>>>>> d47c217e
         phase_array = np.arange(interval_min, interval_max, phase_step)
 
         for phase in phase_array:
@@ -997,7 +992,7 @@
                 break
 
         # Determine position of maximum phase by stepping the phase until it
-        # decreases again. Shift by 360° if maximum or minimum is reached.
+        # decreases again. Shift by 360° if maximum or minimum is encountered.
 
         self.hidden['SignalPhase'].value = phase0
         time.sleep(self.wait)
