--- conflicted
+++ resolved
@@ -591,13 +591,8 @@
         """Format a string in bold html instead of unicode."""
         return '<span style="font-weight:bold">%s</span>' % text
 
-<<<<<<< HEAD
     def docclass(self, object, name=None, mod=None, *ignored):
         text = super(self.__class__, self).docclass(object, name, mod, *ignored)
-=======
-    def docclass(self, obj, name=None, mod=None, *ignored):
-        text = super(CustomHtmlDoc, self).docclass(obj, name, mod, *ignored)
->>>>>>> f1707039
         wrap_style = '<body style="white-space: pre-wrap;"> %s </body>'
         return wrap_style % text
 
