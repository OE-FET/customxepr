#!/usr/bin/env python2
# -*- coding: utf-8 -*-
"""
Created on Tue Aug 23 11:03:57 2016

@author: Sam Schott  (ss2151@cam.ac.uk)

(c) Sam Schott; This work is licensed under a Creative Commons
Attribution-NonCommercial-NoDerivs 2.0 UK: England & Wales License.

"""

from __future__ import division, absolute_import

# system imports
import sys
import os
from threading import Event
from qtpy import QtCore
from decorator import decorator
import time
import numpy as np
import logging

__author__ = 'Sam Schott <ss2151@cam.ac.uk>'
__year__ = str(time.localtime().tm_year)
__version__ = 'v2.0.1'

# custom imports
from utils.mail import TlsSMTPHandler
from utils.py3compat import Queue
from xeprtools.mode_picture import ModePicture
from config.main import CONF

try:
    sys.path.insert(0, os.popen("Xepr --apipath").read())
    from XeprAPI import ParameterError, ExperimentError
except ImportError:
    logging.info('XeprAPI could not be located. Please make sure that ' +
                 'is installed on your system.')


# add logging level for status updates between DEBUG (10) and INFO (20)

logging.STATUS = 15
logging.addLevelName(logging.STATUS, 'STATUS')
logger = logging.getLogger(__name__)
logger.setLevel(logging.STATUS)
setattr(logger, 'status', lambda message,
        *args: logger._log(logging.STATUS, message, args))


# =============================================================================
# define queued excecution decorator which dumps a method call into a queue
# =============================================================================

def queued_exec(queue):
    """
    Wrapper that ads a method call with *args and **kwargs to a queue instead
    of excecuting in the main thread.
    """
    @decorator
    def put_to_queue(func, *args, **kwargs):
        queue.put((func, args, kwargs))

    return put_to_queue


# =============================================================================
# define worker that gets method calls from queue and performs them
# =============================================================================

class Excecutioner(QtCore.QObject):
    """
    Worker that gets all method calls with args from job_q and executes them.
    Results are then stored in the result_q.

    Arguments:
    job_q       -- Queue with jobs to be performed.
    result_q    -- Queue with results from completed jobs.
    pause       -- Event that causes the worker to pause between jobs if set.
    """

    def __init__(self, job_q, result_q, pause_event):
        super(self.__class__, self).__init__(None)
        self.job_q = job_q
        self.result_q = result_q
        self.pause_event = pause_event

    def process(self):
        while True:
            time.sleep(0.1)

            if self.pause_event.is_set():
                logger.status('PAUSED')

            while self.pause_event.is_set():
                time.sleep(0.1)

            if not self.job_q.empty():
                func, args, kwargs = self.job_q.get()
                # Try to perform a job. Any exceptions are logged.
                try:
                    result = func(*args, **kwargs)
                    if result is not None:
                        self.result_q.put(result)
                    logger.status('IDLE')

                except:
                    # log exception and pause excecution of jobs
                    logger.exception('EXCEPTION')
                    self.pause_event.set()
                    logger.status('PAUSED')

                self.job_q.task_done()


# =============================================================================
# define custom queue which emits PyQt signals
# =============================================================================

class SignalQueue(QtCore.QObject, Queue):

    put_signal = QtCore.Signal()
    pop_signal = QtCore.Signal()

    def __init__(self):
        super(SignalQueue, self).__init__()
        Queue.__init__(self)

    # Put a new item in the queue, emit put_signal
    def _put(self, item):
        self.queue.append(item)
        self.put_signal.emit()

    # Get an item from the queue, emit pop_signal
    def _get(self):
        item = self.queue.popleft()
        self.pop_signal.emit()
        return item


# =============================================================================
# define CustomXepr class
# =============================================================================

class CustomXepr(QtCore.QObject):
    """
    Custom Xepr routines such as tuning and setting the temperature, applying
    voltages and recording IV characteristics with an attached keithley SMU.
    All CustomXepr methods are executed in a worker thread in the order of
    their calls. To execute an external function in this thread, add it to the
    job queue:

    >>> job = (func, args, kwargs)
    >>> customXepr.job_queue.put(job)

    All results are added to the result queue and can be retrieved with:

    >>> result = customXepr.result_queue.get()

    To pause or resume the worker between jobs, do

    >>> customXepr.pause_event.set()

    or

    >>> customXepr.pause_event.clear()

    CustomXepr functions:
        customXepr.clear_all_jobs()
        customXepr.sendEmail(text)
        customXepr.pause(seconds)

    CustomXepr properties:
        customXepr.notify_address = 'ss2151@cam.ac.uk'
        customXepr.log_file_dir = '~/.CustomXepr/LOG_FILES'
        customXepr.email_handler_level = logging.WARNING

    ESR methods:
        customXepr.connectToESR()
        customXepr.tune()
        customXepr.finetune()
        customXepr.customtune()
        customXepr.getQValueFromXepr(direct=None, T=298)
        customXepr.getQValueCalc(direct=None, T=298)
        customXepr.runXeprExperiment(exp, **kwargs)
        customXepr.saveCurrentData(path, title=None, exp=None)
        customXepr.setStandby()
        customXepr.getCurrentLinewidth()

    MercuryiTC methods:
        customXepr.setTemperature(T_target)
        customXepr.setTempRamp(ramp)
        customXepr.heater_target(T)

    Keithley methods:
        customXepr.transferMeasurement(path=None, **kwargs)
        customXepr.outputMeasurement(path=None,  **kwargs)
        customXepr.setGateVoltage(Vg)
        customXepr.applyDrainCurrent(smu, curr)

    See output of help(CustomXepr) for full documentation.

    """

# =============================================================================
# set up basic customXepr functionality
# =============================================================================

    job_queue = SignalQueue()
    result_queue = SignalQueue()
    pause_event = Event()
    abort_event = Event()

    def __init__(self, Xepr=None, mercury_feed=None, keithley=None):

        super(CustomXepr, self).__init__()

        # =====================================================================
        # check if conections to Xepr, MercuryiTC and Keithley are present
        # =====================================================================

        self.Xepr = Xepr
        self.feed = mercury_feed
        self.keithley = keithley
        # hidden Xepr experiemnt, running when EPR is connected:
        self.hidden = None

        if not self.Xepr:
            logger.info('No Xepr instance supplied. Functions that ' +
                        'require Xepr will not work.')
        elif not self.Xepr.XeprActive():
            logger.info('XeprAPI not active. Please activate Xepr API.')
        else:
            self.XeprCmds = self.Xepr.XeprCmds
            self.connectToESR()

        if not self.feed or not self.feed.mercury:
            logger.info('No MercuryiTC instance supplied. Functions that' +
                        ' require a connected cryostat will not work.')

        if not self.keithley or not self.keithley._keithley:
            logger.info('No Keithley instance supplied. Functions that ' +
                        'require a connected Keithley SMU will not work.')

        # =====================================================================
        # create background thread to process all excecutions in queue
        # =====================================================================

        self.worker_thread = QtCore.QThread()
        self.worker_thread.setObjectName('CustomXeprThread')
        self.worker = Excecutioner(self.job_queue, self.result_queue,
                                   self.pause_event)
        self.worker.moveToThread(self.worker_thread)

        self.worker_thread.started.connect(self.worker.process)
        self.worker_thread.start()
        logger.status('IDLE')

        # =====================================================================
        # define certain settings for customXepr functions
        # =====================================================================

        # waiting time for Xepr to process commands
        self.wait = 0.2
        # settling time for cryostat temperature
        self._temp_wait_time = CONF.get('CustomXepr', 'temp_wait_time')
        # temperature stability tolerance
        self._temperature_tolerance = CONF.get('CustomXepr',
                                               'temperature_tolerance')

# =============================================================================
# define basic functions for email notifictions, pausing, etc.
# =============================================================================

    def clear_all_jobs(self):
        """ Clears all pending jobs in job_queue."""
        for item in range(0, self.job_queue.qsize()):
            self.job_queue.get()

    @queued_exec(job_queue)
    def sendEmail(self, text):
        """
        Sends a text to the default email address.
        """
        logger.warning(text)

    @queued_exec(job_queue)
    def pause(self, seconds):
        """
        Pauses for the specified amount of seconds. This pause function checks
        for an abort signal every minute to prevent permanent blocking.
        """
        ETA = time.time() + seconds
        ETA_string = time.strftime('%H:%M', time.localtime(ETA))
        message = 'Waiting for %s seconds, ETA: %s.'
        logger.info(message % (int(seconds), ETA_string))

        # breack up into 1 sec sleep intervals, give option to abort
        if seconds > 1:
            for i in range(0, seconds):
                time.sleep(1)
                logger.status('Waiting %s/%s' % (i+1, seconds))
                # check for abort event
                if self.abort_event.is_set():
                    self.abort_event.clear()
                    logger.info('Aborted by user.')
                    return
        # use a single sleep command for less than one second pause
        else:
            time.sleep(seconds)

    @property
    def temp_wait_time(self):
        """Wait time until temperature is considered stable."""
        return self._temp_wait_time

    @temp_wait_time.setter
    def temp_wait_time(self, newtime):
        """Setter: Wait time until temperature is considered stable."""
        self._temp_wait_time = newtime
        # update config file
        CONF.set('CustomXepr', 'temp_wait_time', newtime)

    @property
    def temperature_tolerance(self):
        """Temperature fluctuation tolerance."""
        return self._temperature_tolerance

    @temperature_tolerance.setter
    def temperature_tolerance(self, newtol):
        """Setter: Temperature fluctuation tolerance."""
        self._temperature_tolerance = newtol
        # update config file
        CONF.set('CustomXepr', 'temperature_tolerance', newtol)

    @property
    def notify_address(self):
        """Address list for email notifications."""
        # get root logger
        root_logger = logging.getLogger()
        # find all email handlers (there should be only one)
        eh = [x for x in root_logger.handlers if type(x) == TlsSMTPHandler]

        if len(eh) == 0:
            logging.warning('No email handler could be found.')

        elif len(eh) > 0:
            # get emails from all handlers
            email_list = []
            for handler in eh:
                email_list += handler.toaddrs
            # remove duplicates and return
            return list(set(email_list))

    @notify_address.setter
    def notify_address(self, email_list):
        """ Setter: address list for email notifications."""
        # get root logger
        root_logger = logging.getLogger()
        # find all email handlers (there should be only one)
        eh = [x for x in root_logger.handlers if type(x) == TlsSMTPHandler]

        if len(eh) == 0:
            logging.warning('No email handler could be found.')
        elif len(eh) > 0:
            for handler in eh:
                handler.toaddrs = email_list

        email_list_str = ', '.join(email_list)
        logger.info('Email notifications will be sent to '
                    + email_list_str + '.')

        # update conf file
        CONF.set('CustomXepr', 'notify_address', email_list)

    @property
    def log_file_dir(self):
        """Directory for log files."""
        # get root logger
        root_log = logging.getLogger()
        # find all email handlers (there should be only one)
        fh = [x for x in root_log.handlers if type(x) == logging.FileHandler]

        if len(fh) == 0:
            logging.warning('No file handler could be found.')
        else:
            fileName = fh[0].baseFilename
            return os.path.dirname(fileName)

    @property
    def email_handler_level(self):
        """ Setter: logging level for email notifications."""
        # get root logger
        root_logger = logging.getLogger()
        # find all email handlers (there should be only one)
        eh = [x for x in root_logger.handlers if type(x) == TlsSMTPHandler]

        if len(eh) == 0:
            logging.warning('No email handler could be found.')
        else:
            return eh[0].level

    @email_handler_level.setter
    def email_handler_level(self, level=logging.WARNING):
        """Logging level for email notifications."""
        # get root logger
        root_logger = logging.getLogger()
        # find all email handlers (there should be only one)
        eh = [x for x in root_logger.handlers if type(x) == TlsSMTPHandler]

        if len(eh) == 0:
            logging.warning('No email handler could be found.')
        else:
            eh[0].setLevel(level)
        # update conf file
        CONF.set('CustomXepr', 'email_handler_level', level)

# =============================================================================
# set up Xepr functions
# =============================================================================

    @queued_exec(job_queue)
    def connectToESR(self):
        """
        Establishes connection to acquisition server if a spectrometer is
        connected.
        """
        try:
            self.hidden = self.Xepr.XeprExperiment('AcqHidden')
        except ExperimentError:
            try:
                logger.info('Connecting to spectrometer.')
                self.XeprCmds.aqSetServer('localhost')
                self.hidden = self.Xepr.XeprExperiment('AcqHidden')
            except ValueError:
                logger.warning('Cannot find spectrometer: timeout.')

    @queued_exec(job_queue)
    def tune(self):
        """
        Performs the Xepr built-in tuning routine.
        """

        if not self.hidden:
            logger.info('Bruker ESR is not connected. Functions that ' +
                        'require a connected ESR will not work.')
            return

        self.XeprCmds.aqParSet('AcqHidden', '*cwBridge.OpMode', 'Tune')
        self.XeprCmds.aqParSet('AcqHidden', '*cwBridge.Tune', 'Up')

    @queued_exec(job_queue)
    def finetune(self):
        """
        Performs the Xepr built-in fine-tuning routine.
        """

        if not self.hidden:
            logger.info('Bruker ESR is not connected. Functions that ' +
                        'require a connected ESR will not work.')
            return

        self.XeprCmds.aqParSet('AcqHidden', '*cwBridge.Tune', 'Fine')

    @queued_exec(job_queue)
    def customtune(self):
        """
        Custom tuning routine with better accuracy.
        Takes longer than tune() and requires the spectrometer to
        be already close to tuned.
        """

        if not self.hidden:
            logger.info('Bruker ESR is not connected. Functions that ' +
                        'require a connected ESR will not work.')
            return

        logger.info('Tuning')

        self.hidden = self.Xepr.XeprExperiment('AcqHidden')
        time.sleep(self.wait)
        mode = self.hidden['OpMode'].value
        time.sleep(self.wait)
        atten_start = self.hidden['PowerAtten'].value
        time.sleep(self.wait)
        if not mode == 'Operate':
            self.hidden['OpMode'].value = 'Operate'
            time.sleep(self.wait)

        self.hidden['PowerAtten'].value = 30
        time.sleep(self.wait)
        self._tuneFreq()
        time.sleep(self.wait)

        self.hidden['PowerAtten'].value = 50
        self._tuneBias()

        for atten in range(40, 0, -10):
            # check for abort event, clear event
            if self.abort_event.is_set():
                self.abort_event.clear()
                self.hidden['PowerAtten'].value = atten_start
                time.sleep(self.wait)
                logger.info('Aborted by user.')
                return

            self.hidden['PowerAtten'].value = atten

            self._tunePhase()
            self._tuneIris()

        self._tuneFreq()
        self.hidden['PowerAtten'].value = 45
        self._tuneBias()

        self.hidden['PowerAtten'].value = 20
        self._tunePhase()
        self._tuneIris()

        self.hidden['PowerAtten'].value = 45
        self._tuneBias()

        self.hidden['PowerAtten'].value = 10
        self._tuneIris()

        self.hidden['PowerAtten'].value = atten_start
        time.sleep(self.wait)

        # check for abort event, clear event
        if self.abort_event.is_set():
            self.abort_event.clear()
            logger.info('Aborted by user.')
            return

        logger.status('Tuning done.')

    def _tuneBias(self):
        """Tunes the diode bias. A perfectly tuned bias results in a diode
        current of 200 mA for all microwave powers."""

        # check for abort event
        if self.abort_event.is_set():
            return

        logger.status('Tuning (Bias)')
        time.sleep(self.wait)

        # get offset from 200 mA
        diff = self.hidden['DiodeCurrent'].value - 200
        tolerance1 = 10  # tolerance for fast tuning
        tolerance2 = 1  # tolerance for second fine tuning

        # rapid tuning with high tolerance and large steps
        while abs(diff) > tolerance1:
            # check for abort event
            if self.abort_event.is_set():
                return

            step = 1*cmp(0, diff)  # coarse step of 1
            self.XeprCmds.aqParStep('AcqHidden', '*cwBridge.SignalBias',
                                    'Coarse %s' % step)
            time.sleep(0.5)
            diff = self.hidden['DiodeCurrent'].value - 200

        # fine tuning with low tolerance and small steps
        while abs(diff) > tolerance2:
            # check for abort event
            if self.abort_event.is_set():
                return

            step = 5*cmp(0, diff)  # fine step of 5
            self.XeprCmds.aqParStep('AcqHidden', '*cwBridge.SignalBias',
                                    'Fine %s' % step)
            time.sleep(0.5)
            diff = self.hidden['DiodeCurrent'].value - 200

    def _tuneIris(self, tolerance=1):
        """Tunes the cavity's iris. A perfectly tuned iris results in a diode
        current of 200 mA for all microwave powers."""
        # check for abort event
        if self.abort_event.is_set():
            return

        logger.status('Tuning (Iris)')
        time.sleep(self.wait)

        diff = self.hidden['DiodeCurrent'].value - 200

        while abs(diff) > tolerance:
            # check for abort event
            if self.abort_event.is_set():
                return

            if diff < 0:
                cmd = '*cwBridge.IrisUp'
            elif diff > 0:
                cmd = '*cwBridge.IrisDown'
            else:
                return

            # determine step size for iris adjustment: slower adjustment when
            # close to a diode current of 200, minimum step size of 0.3
            step_size = max(abs(diff), 30) * 0.01
            # scale step size for MW power: smaller steps at higher power
            step = step_size * (self.hidden['PowerAtten'].value**2)/400
            # set value to 0.1 if step is smaller
            # (usually only happens below 10dB)
            step = max(step, 0.1)
            # increase waiting time between steps when close to tuned
            # with a maximum waiting of 1 sec
            wait = min(5/(abs(diff) + 0.1), 1)
            self.XeprCmds.aqParSet('AcqHidden', cmd, 'True')
            time.sleep(step)
            self.XeprCmds.aqParSet('AcqHidden', cmd, 'False')
            time.sleep(wait)
            diff = self.hidden['DiodeCurrent'].value - 200

    def _tuneFreq(self, tolerance=3):
        """Tunes the microwave frequency to a lock offset of zero."""
        # check for abort event
        if self.abort_event.is_set():
            return

        logger.status('Tuning (Freq)')
        time.sleep(self.wait)

        fq_offset = self.hidden['LockOffset'].value

        while abs(fq_offset) > tolerance:
            # check for abort event
            if self.abort_event.is_set():
                return

            step = 1 * cmp(0, fq_offset) * max(abs(int(fq_offset/10)), 1)
            self.XeprCmds.aqParStep('AcqHidden', '*cwBridge.Frequency',
                                    'Fine %s' % step)
            time.sleep(1)
            fq_offset = self.hidden['LockOffset'].value

    def _tunePhase(self):
        """
        Tunes the phase of the MW reference arm to maximise the diode current.
        """
        # timeout for phase tuning
        self._tuning_timeout = 60
        # check for abort event
        if self.abort_event.is_set():
                return

        logger.status('Tuning (Phase)')
        time.sleep(self.wait)

        t0 = time.time()

        # get current phase and range
        phase0 = self.hidden['SignalPhase'].value
        phase_min = self.hidden['SignalPhase'].aqGetParMinValue()
        phase_max = self.hidden['SignalPhase'].aqGetParMaxValue()
        phase_step = self.hidden['SignalPhase'].aqGetParCoarseSteps()

        # determine direction of increasing diode current
        diode_curr_array = np.array([])
        interval_min = max(phase0-2*phase_step, phase_min)
        interval_max = min(phase0+2*phase_step, phase_max)
        phase_array = np.arange(interval_min, interval_max, phase_step)

        for phase in phase_array:
            # check for abort event
            if self.abort_event.is_set():
                return
            self.hidden['SignalPhase'].value = phase
            time.sleep(self.wait)
            diode_curr = self.hidden['DiodeCurrent'].value
            time.sleep(self.wait)
            diode_curr_array = np.append(diode_curr_array, diode_curr)
            if time.time() - t0 > self._tuning_timeout:
                logger.warning('Phase tuning timeout.')
                break

        # Determine position of maximum phase by stepping the phase until it
        # decreases again. Shift by 360° if maximum or minimum is encountered.

        self.hidden['SignalPhase'].value = phase0
        time.sleep(self.wait)

        upper = np.mean(diode_curr_array[phase_array > phase0])
        lower = np.mean(diode_curr_array[phase_array < phase0])

        direction = cmp(upper, lower)
        diode_curr_array = phase_array = np.array([])

        new_phase = phase0 + direction*phase_step

        # Check if phase is within limits, then step. otherwise shift phase
        # and return.
        deg_step = 6.5  # approximate step of 1 deg
        if new_phase > phase_max:
            logger.info('Phase at upper limit, reducing by 360 deg.')
            self.hidden['SignalPhase'].value = phase0 - 360*deg_step
            time.sleep(4)
            return
        elif new_phase < phase_min:
            logger.info('Phase at lower limit, increasing by 360 deg.')
            self.hidden['SignalPhase'].value = phase0 + 360*deg_step
            time.sleep(4)
            return
        else:
            self.hidden['SignalPhase'].value = new_phase
            time.sleep(self.wait)

        diode_curr_new = self.hidden['DiodeCurrent'].value
        time.sleep(self.wait)
        diode_curr_array = np.append(diode_curr_array, diode_curr_new)
        phase_array = np.append(phase_array, new_phase)

        while diode_curr_new > np.max(diode_curr_array) - 5:
            # check for abort event
            if self.abort_event.is_set():
                return
            # check for limits of diode range, reajust iris if necessary
            if diode_curr_new in [0, 400]:
                self._tuneIris()

            # calculate phase after step
            new_phase = new_phase + direction*phase_step
            # Check if phase is within limits, then step. otherwise shift phase
            # and return.
            if new_phase > phase_max or new_phase < phase_min:
                if new_phase > phase_max:
                    logger.info('Phase at upper limit, reducing by 360 deg.')
                    self.hidden['SignalPhase'].value = new_phase - 360*deg_step
                    time.sleep(4)
                    return
                elif new_phase < phase_min:
                    logger.info('Phase at lower limit, increasing by 360 deg.')
                    self.hidden['SignalPhase'].value = new_phase + 360*deg_step
                    time.sleep(4)
                    return
                else:
                    self.hidden['SignalPhase'].value = new_phase
                    time.sleep(self.wait)
            else:
                self.hidden['SignalPhase'].value = new_phase
                time.sleep(self.wait)

            diode_curr_new = self.hidden['DiodeCurrent'].value
            time.sleep(self.wait)
            diode_curr_array = np.append(diode_curr_array, diode_curr_new)
            phase_array = np.append(phase_array, new_phase)

            # set a tuning timeout if Xepr is not responsive
            if time.time() - t0 > self._tuning_timeout:
                logger.info('Phase tuning timeout.')
                break

        # set phase to best value
        phase_max = phase_array[np.argmax(diode_curr_array)]
        self.hidden['SignalPhase'].value = phase_max
        time.sleep(self.wait)

    @queued_exec(job_queue)
    def getQValueFromXepr(self, direct=None, T=298):
        """
        Reads out the resonator Q-value, averaged over 20 sec, and saves it
        in the specified file.
        """

        if not self.hidden:
            logger.info('Bruker ESR is not connected. Functions that ' +
                        'require a connected ESR will not work.')
            return

        self._wait_old = self.wait
        self.wait = 1

        logger.info('Reading Q-value.')

        att = self.hidden['PowerAtten'].value  # remember current attenuation
        time.sleep(self.wait)
        self.hidden['OpMode'].value = 'Tune'
        time.sleep(self.wait)
        self.hidden['RefArm'].value = 'On'
        time.sleep(self.wait)
        self.hidden['PowerAtten'].value = 33
        time.sleep(self.wait)
        self.hidden['ModeZoom'].value = 2
        time.sleep(self.wait)

        QValues = np.array([])

        time.sleep(1)

        for iteration in range(0, 40):
            QValues = np.append(QValues, self.hidden['QValue'].value)
            time.sleep(1)

        self.hidden['PowerAtten'].value = 32
        time.sleep(self.wait)
        self.hidden['ModeZoom'].value = 1
        time.sleep(self.wait)
        self.hidden['RefArm'].value = 'On'
        time.sleep(self.wait)
        self.hidden['OpMode'].value = 'Operate'

        time.sleep(3)

        self._tuneFreq()
        self._tuneFreq()
        self._tuneBias()
        self._tuneFreq()

        self.hidden['PowerAtten'].value = att
        time.sleep(self.wait)
        Qmean = QValues.mean()

        if direct is not None:
            path = os.path.join(direct, 'QValues.txt')
            self._saveQValue2File(T, Qmean, path)

        logger.info('Q = %i.' % Qmean)

        self.wait = self._wait_old

        return Qmean

    @queued_exec(job_queue)
    def getQValueCalc(self, direct=None, T=None):
        """
        Calculates Q-Value from tuning picture.
        """

        if not self.hidden:
            logger.info('Bruker ESR is not connected. Functions that ' +
                        'require a connected ESR will not work.')
            return

        # get temperature from MercuryiTC if connected, else use T = 298K
        if not T:
            try:
                T = self.feed.readings['Temp']
            except AttributeError:
                T = 298

        self._wait_old = self.wait
        self.wait = 1

        logger.info('Reading Q-value.')
        att = self.hidden['PowerAtten'].value  # remember current attenuation
        time.sleep(self.wait)
        freq = self.hidden['FrequencyMon'].value  # get current frequency
        time.sleep(self.wait)

        self.hidden['OpMode'].value = 'Tune'
        time.sleep(self.wait)
        self.hidden['RefArm'].value = 'Off'
        time.sleep(self.wait)
        self.hidden['PowerAtten'].value = 33
        time.sleep(1)

        self.hidden['PowerAtten'].value = 20
        time.sleep(2)

        # collect mode pictures for different zoom levels
        self.modePicData = {}

        for modeZoom in [1, 2, 4, 8]:
            yData = np.array([])

            self.hidden['ModeZoom'].value = modeZoom
            time.sleep(2)

            nPoints = int(self.hidden['DataRange'][1])
            time.sleep(self.wait)

            for i in range(0, nPoints):
                yData = np.append(yData, self.hidden['Data'][i])

            self.modePicData[modeZoom] = yData

        self.modePictureObj = ModePicture(self.modePicData, freq)
        QValue = self.modePictureObj.QValue

        self.hidden['PowerAtten'].value = 30
        time.sleep(self.wait)
        self.hidden['ModeZoom'].value = 1
        time.sleep(self.wait)
        self.hidden['RefArm'].value = 'On'
        time.sleep(self.wait)
        self.hidden['OpMode'].value = 'Operate'

        time.sleep(3)

        self._tuneFreq()
        self._tuneFreq()
        self._tuneBias()
        self._tuneFreq()

        self.hidden['PowerAtten'].value = att
        time.sleep(self.wait)

        if QValue > 3000:
            logger.info('Q = %i.' % QValue)
        elif QValue <= 3000:
            logger.warning('Q = %i is very small. Please check-up ' % QValue +
                           'on experiment.')

<<<<<<< HEAD
        if direct is None:
            pass
        elif os.path.isdir(direct):
            path = os.path.join(direct, 'QValues.txt')
            self._saveQValue2File(T, QValue, path)
            path = os.path.join(direct, 'ModePicture' +
                                str(int(T)).zfill(3) + 'K.txt')
            self.modePictureObj.save(path)
        else:
            raise RuntimeError('No such directory "%s"' % direct)
=======
        if folder is not None:
            filePath = folder + '/QValues.txt'
            self._saveQValue2File(T, QValue, filePath)
            filePath = folder + '/ModePicture' + str(int(T)).zfill(3) + 'K.txt'
            self.modePictureObj.save(filePath)
>>>>>>> 646180f8

        self.wait = self._wait_old

        return self.modePictureObj

    def _saveQValue2File(self, T, QValue, path):

        time_str = time.strftime('%Y-%m-%d %H:%M')
        string = '%s\t%d\t%s\n' % (time_str, T, QValue)

        if os.path.isfile(path):
            with open(path, 'a') as file_handle:
                file_handle.write(string)
        else:
            header = 'Time stamp\tTemperature [K]\tQValue\n'
            with open(path, 'a') as file_handle:
                file_handle.write(header)
                file_handle.write(string)

    @queued_exec(job_queue)
    def runXeprExperiment(self, exp, **kwargs):
        """
        Runs the Xepr experiment given by "exp". Keyword arguments (kwargs)
        allow the user to pass experiment parameters. If multiple scans are
        performed, the frequency is tuned between scans.
        """

        if not self.hidden:
            logger.info('Bruker ESR is not connected. Functions that ' +
                        'require a connected ESR will not work.')
            return

        # -----------set experiment parameters if given in kwargs--------------
        for key in kwargs:
            exp[key].value = kwargs[key]

        # -------------- estimate running time --------------------------------
        sweepTime = exp['SweepTime'].value
        time.sleep(self.wait)
        nScans = exp['NbScansToDo'].value
        time.sleep(self.wait)

        try:
            # get number of second axis steps
            self.exp = exp
            self.sweepData = exp['SweepData'].value
            time.sleep(self.wait)
            self.sweepData = exp['SweepData'].value
            time.sleep(self.wait)
            ypts = len(self.sweepData.split())

            # get NbPoints if SweepData is empty string
            if ypts == 0:
                ypts = exp['NbPoints'].value
                time.sleep(self.wait)
            # get settling time between steps in seconds
            delay = exp['Delay'].value / 1000
        # catch exception in case of 1D experiment
        except ParameterError:
            ypts = 1
            delay = 0

        experiment_sec = sweepTime*nScans*ypts + delay

        ETA = time.time() + experiment_sec
        ETA_string = time.strftime('%H:%M', time.localtime(ETA))
        message = 'Measurement "%s" running. Estimated time: %s min, ETA: %s.'
        logger.info(message % (exp.aqGetExpName(), int(experiment_sec/60),
                               ETA_string))

        # -------------------start experiment----------------------------------

        if self.feed is not None and self.feed.mercury is not None:
            self.T_history = np.array([])

        exp.select()
        time.sleep(self.wait)
        exp.aqExpRun()
        time.sleep(self.wait)

        # wait for expriment to start
        while not exp.isRunning:
            time.sleep(self.wait)

        time.sleep(1)
        exp.aqExpPause()
        time.sleep(self.wait)

        while (exp.isRunning or exp.isPaused):

            # check for abort event
            if self.abort_event.is_set():
                exp.aqExpPause()
                self.abort_event.clear()
                logger.info('Aborted by user.')
                return

            NbScansDone = exp['NbScansDone'].value
            NbScansToDo = exp['NbScansToDo'].value
            logger.status('Recording scan %i of %i'
                          % (NbScansDone+1, NbScansToDo))

            # tune frequency when a new slice scan starts
            if (exp.isPaused and not NbScansDone == NbScansToDo):
                logger.status('Checking tuned.')

                self._tuneFreq(tolerance=3)
                time.sleep(1)
                self._tuneFreq(tolerance=3)
                time.sleep(self.wait)

                self._tuneIris(tolerance=5)
                time.sleep(self.wait)
                exp.aqExpRun()
                time.sleep(self.wait)
                while not exp.isRunning:
                    time.sleep(self.wait)

                time.sleep(1)
                exp.aqExpPause()
                time.sleep(self.wait)

            # record temperature and warn if fluctuations exceed the tolerance
            if self.feed is not None and self.feed.mercury is not None:
                T_curr = self.feed.readings['Temp']
                self.T_history = np.append(self.T_history, T_curr)
                # if temperature unstable, increment the number of violations
                # don't look at all historic data since temperature_tolerance
                # may have changed during the scan
                self.n_out += (abs(self.T_history[-1] - self.T_history[0]) >
                               2*self.temperature_tolerance)
                # warn once for every 120 violations
                if np.mod(self.n_out, 120) == 1:
                    logger.warning(u'Tempearature fluctuations > \xb1%sK.'
                                   % (2*self.temperature_tolerance))
                    self.n_out += 1  # prevent from warning again next second

                # Pause measurement and suspend all pending jobs after 15 min
                # of temperature instability
                if self.n_out > 60*15:
                    logger.error('Temperature could not be stabilized for ' +
                                 '15 min. Pausing current measurement and ' +
                                 'all pending jobs.')
                    exp.aqExpPause()
                    self.pause_event.set()
                    return

            time.sleep(1)

        # get temperature stability over scan if mercury was connected
        if self.feed is not None and self.feed.mercury is not None:
            T_var = max(self.T_history) - min(self.T_history)
            T_mean = np.mean(self.T_history)
            logger.info(u'Temperature stable at (%.2f\xb1%.2f)K during scans.'
                        % (T_mean, T_var/2))

        logger.info('All scans complete.')

        # -----------------get aquired dataset from Xepr and return------------
        # switch viewpoint to expriment which just finished running
        expTitle = exp.aqGetExpName()
        self.XeprCmds.aqExpSelect(1, expTitle)

        # get data set
        dset = self.Xepr.XeprDataset()

        return dset

    @queued_exec(job_queue)
    def saveCurrentData(self, path, title=None, exp=None):
        """
        Saves the data from given experiment in Xepr to the specified path. If
        exp = None the currently displayed dataset is saved.

        """

        if not self.hidden:
            logger.info('Bruker ESR is not connected. Functions that ' +
                        'require a connected ESR will not work.')
            return

        # switch viewpoint to experiment if given
        if exp is not None:
            expTitle = exp.aqGetExpName()
            self.XeprCmds.aqExpSelect(1, expTitle)

        # title = fileName if no title given
        if title is None:
            title = os.path.split(path)[1]

        # save data
        self.XeprCmds.ddPath(path)
        self.XeprCmds.vpSave('Current Primary', title,  path)
        logger.info('Data saved to %s.' % path)

    @queued_exec(job_queue)
    def setStandby(self):
        """
        Sets the magnetic field to zero and the MW bridge to standby.
        """

        if not self.hidden:
            logger.info('Bruker ESR is not connected. Functions that ' +
                        'require a connected ESR will not work.')
            return

        # check if WindDown experiment already exists, otherwise create
        try:
            self.wd = self.Xepr.XeprExperiment('WindDown')
        except ExperimentError:
            self.wd = self.Xepr.XeprExperiment('WindDown', exptype='C.W.',
                                               axs1='Field',
                                               ordaxs='Signal channel')
        time.sleep(self.wait)

        self.wd.aqExpActivate()
        time.sleep(self.wait)
        self.wd['CenterField'].value = 0
        time.sleep(self.wait)
        self.wd['AtCenter'].value = True
        time.sleep(self.wait)

        self.hidden['OpMode'].value = 'Tune'
        time.sleep(3)
        self.hidden['OpMode'].value = 'Stand By'
        time.sleep(self.wait)

        logger.info('EPR set to standby.')

    @queued_exec(job_queue)
    def getCurrentLinewidth(self):
        """
        Gets the peak-to-peak line width of the dataset currently displayed in
        Xepr.
        """

        if not self.hidden:
            logger.info('Bruker ESR is not connected. Functions that ' +
                        'require a connected ESR will not work.')
            return

        # get current dataset
        dset = self.Xepr.XeprDataset()
        time.sleep(self.wait)
        # determine peak to peak line width
        xData = dset.X
        yData = dset.O

        x2 = float(xData[yData == min(yData)])
        x1 = float(xData[yData == max(yData)])

        self.currentLineWidth = round(x2 - x1, 3)
        self.currentCenterRes = round(x1 + (x2 - x1)/2, 3)

        return self.currentLineWidth, self.currentCenterRes

# =============================================================================
# set up cryostat functions
# =============================================================================

    @queued_exec(job_queue)
    def setTemperature(self, T_target):
        """
        Sets the temperature for the ESR900 cryostat and waits for it to
        stabilize.
        """

        if not self.feed or not self.feed.mercury:
            logger.info('No MercuryiTC instance supplied. Functions that' +
                        ' require a connected cryostat will not work.')
            return

        self.T_target = T_target

        logger.info('Setting target temperature to %sK.' % self.T_target)

        # set temperature and wait to stabalize
        self.feed.control.t_setpoint = self.T_target
        self._waitStable()

        # check if gasflow is too high for temperature setpoint
        # if yes, reduce minimum value until target is reached
        ht = self.heater_target(self.T_target)
        fmin = self.feed.readings['FlowMin']

        heater_too_strong = (self.feed.readings['HeaterVolt'] > 1.2*ht)
        flow_at_min = (self.feed.readings['FlowPercent'] == fmin)

        if (heater_too_strong and flow_at_min):

            logger.warning('Gas flow is too high, trying to reduce.')
            self.feed.control.flow_auto = 'ON'
            self.feed.gasflow.gmin = max(self.feed.readings['FlowMin'] - 1, 1)

    def _waitStable(self):
        """
        Waits for the cryostat temperature to stabilize within the specified
        tolerance. Releases after it has been stable for 120 seconds.
        """

        # time in sec after which a timout warning is issued
        self._temperature_timeout = (self._ramp_time() + 30*60)  # in sec
        # counter for elapsed seconds since temperature has been stable
        stable_counter = 0
        # counter for setting gasflow to manual
        gasflow_man_counter = 0
        # starting time
        t0 = time.time()

        logger.info('Waiting for temperature to stabilize.')

        while stable_counter < self.temp_wait_time:
            # check for abort command
            if self.abort_event.is_set():
                self.abort_event.clear()
                logger.info('Aborted by user.')
                return

            # set gasflow to minimum for temperatures above 247K, this improves
            # the PID control and speeds up stabilization
            if gasflow_man_counter == 0:
                if self.feed.readings['Temp'] > 247 and self.T_target > 247:
                    self.feed.control.flow_auto = 'OFF'
                    self.feed.control.flow = self.feed.readings['FlowMin']
                else:
                    self.feed.control.flow_auto = 'ON'
                gasflow_man_counter += 1

            # check temperature deviation
            self.T_diff = abs(self.T_target - self.feed.readings['Temp'])
            if self.T_diff > self.temperature_tolerance:
                stable_counter = 0
                time.sleep(self.feed.refresh)
                logger.status('Waiting for temperature to stabilize.')
            else:
                stable_counter += self.feed.refresh
                logger.status('Stable for %s/%s sec.' % (stable_counter,
                                                         self.temp_wait_time))
                time.sleep(self.feed.refresh)

            # warn once if stabelization is taking longer than expected
            if time.time() - t0 > self._temperature_timeout:
                t0 = time.time()
                logger.warning('Temperature is taking too long to stablize.')

        message = 'Mercury iTC: Temperature is stable at %sK.' % self.T_target
        logger.warning(message)

    def heater_target(self, T):
        """
        Calculates the ideal heater voltage for a given temperature.
        """
        return 4.5*np.log(T)-5.5

    def _ramp_time(self):
        """
        Calculates the expected time in sec to reach the target temperature.
        Assumes a max ramping speed of 5 K/min if "ramp" is turned off.
        """
        if self.feed.readings['TempRampEnable'] == 'ON':
            expectedTime = (abs(self.T_target - self.feed.readings['Temp']) /
                            self.feed.readings['TempRamp'])  # in min
        elif self.feed.readings['TempRampEnable'] == 'OFF':
            expectedTime = (abs(self.T_target - self.feed.readings['Temp']) /
                            5)  # in min
        return expectedTime*60

    @queued_exec(job_queue)
    def setTempRamp(self, ramp):
        """
        Sets the temperature ramp for the ESR900 cryostat in K/min.
        """

        if not self.feed or not self.feed.mercury:
            logger.info('No MercuryiTC instance supplied. Functions that' +
                        ' require a connected cryostat will not work.')
            return

        # set temperature and wait to stabalize
        self.feed.control.ramp = ramp
        logger.info('Setting temperature ramp to %s K/min.' % ramp)

# =============================================================================
# set up Keithley functions
# =============================================================================

    @queued_exec(job_queue)
    def transferMeasurement(self, smu_gate=CONF.get('Keithley', 'gate'),
                            smu_drain=CONF.get('Keithley', 'drain'),
                            VgStart=CONF.get('Keithley', 'VgStart'),
                            VgStop=CONF.get('Keithley', 'VgStop'),
                            VgStep=CONF.get('Keithley', 'VgStep'),
                            VdList=CONF.get('Keithley', 'VdList'),
                            tInt=CONF.get('Keithley', 'tInt'),
                            delay=CONF.get('Keithley', 'delay'),
                            pulsed=CONF.get('Keithley', 'pulsed'),
                            path=None):
        """
        Performs a transfer measurement and returns a sweepData object.
        Saves the data in a .txt file if a path is specified.
        """

        if not self.keithley or not self.keithley.connected:
            logger.info('Keithley is not connnected. Functions that ' +
                        'require a connected Keithley SMU will not work.')
            return

        smu_gate = getattr(self.keithley, smu_gate)
        smu_drain = getattr(self.keithley, smu_drain)

        sweepData = self.keithley.transferMeasurement(smu_gate, smu_drain,
                                                      VgStart, VgStop, VgStep,
                                                      VdList, tInt, delay,
                                                      pulsed)
        if path is not None:
            sweepData.save(path)

        return sweepData

    @queued_exec(job_queue)
    def outputMeasurement(self, smu_gate=CONF.get('Keithley', 'gate'),
                          smu_drain=CONF.get('Keithley', 'drain'),
                          VdStart=CONF.get('Keithley', 'VdStart'),
                          VdStop=CONF.get('Keithley', 'VdStop'),
                          VdStep=CONF.get('Keithley', 'VdStep'),
                          VgList=CONF.get('Keithley', 'VgList'),
                          tInt=CONF.get('Keithley', 'tInt'),
                          delay=CONF.get('Keithley', 'delay'),
                          pulsed=CONF.get('Keithley', 'pulsed'),
                          path=None):
        """
        Performs an output measurement and returns a sweepData object.
        Saves the data in a .txt file if a path is specified.
        """

        if not self.keithley or not self.keithley.connected:
            logger.info('Keithley is not connnected. Functions that ' +
                        'require a connected Keithley SMU will not work.')
            return

        smu_gate = getattr(self.keithley, smu_gate)
        smu_drain = getattr(self.keithley, smu_drain)

        sweepData = self.keithley.outputMeasurement(smu_gate, smu_drain,
                                                    VdStart, VdStop, VdStep,
                                                    VgList, tInt, delay,
                                                    pulsed)
        if path is not None:
            sweepData.save(path)

        return sweepData

    @queued_exec(job_queue)
    def setGateVoltage(self, Vg, smu_gate=CONF.get('Keithley', 'gate')):
        """
        Sets the gate bias of the given keithley, grounds other SMUs.
        """

        if not self.keithley or not self.keithley.connected:
            logger.info('Keithley is not connnected. Functions that ' +
                        'require a connected Keithley SMU will not work.')
            return

        gate = getattr(self.keithley, smu_gate)

        # turn off all remaining SMUs
        other_smus = filter(lambda a: a != smu_gate, self.keithley.SMU_LIST)
        for smu_name in other_smus:
            smu = getattr(self.keithley, smu_name)
            smu.source.output = self.keithley.OUTPUT_OFF

        self.keithley.rampToVoltage(gate, targetVolt=Vg, delay=0.1, stepSize=1)

        if Vg == 0:
            self.keithley.reset()

    @queued_exec(job_queue)
    def applyDrainCurrent(self, I, smu=CONF.get('Keithley', 'drain')):
        """
        Sets a spcified current to the selected Keithley SMU.
        """

        if not self.keithley or not self.keithley.connected:
            logger.info('Keithley is not connnected. Functions that ' +
                        'require a connected Keithley SMU will not work.')
            return

        smu = getattr(self.keithley, smu)

        self.keithley.applyCurrent(smu, I)
        self.keithley.beep(0.3, 2400)

    @queued_exec(job_queue)
    def playChord(self):

        if not self.keithley or not self.keithley.connected:
            logger.info('Keithley is not connnected. Functions that ' +
                        'require a connected Keithley SMU will not work.')
            return

        self.keithley.beeper.beep(0.3, 1046.5)
        self.keithley.beeper.beep(0.3, 1318.5)
        self.keithley.beeper.beep(0.3, 1568)


# =============================================================================
# Set up loggers to send emails and write to log files
# =============================================================================

def setup_root_logger(NOTIFY):

    # Set up email notification handler for WARNING messages and above
    root_logger = logging.getLogger()
    root_logger.setLevel(logging.STATUS)

    # find all email handlers (there should be none)
    eh = [x for x in root_logger.handlers if type(x) == TlsSMTPHandler]
    # find all file handlers (there should be none)
    fh = [x for x in root_logger.handlers if type(x) == logging.FileHandler]

    # define standard format of logging messages
    f = logging.Formatter(fmt='%(asctime)s %(name)s %(levelname)s: ' +
                          '%(message)s', datefmt='%H:%M')

    if len(eh) == 0:
        # create and add email handler

        email_handler = TlsSMTPHandler('localhost', 'ss2151@cam.ac.uk',
                                       NOTIFY, 'Xepr logger')
        email_handler.setFormatter(f)
        email_handler.setLevel(CONF.get('CustomXepr', 'email_handler_level'))

        root_logger.addHandler(email_handler)

    # =========================================================================
    # Steptup logging to file
    # =========================================================================
    if len(fh) == 0:
        homePath = os.path.expanduser('~')
        loggingPath = os.path.join(homePath, '.CustomXepr', 'LOG_FILES')

        if not os.path.exists(loggingPath):
            os.makedirs(loggingPath)

        logFile = os.path.join(loggingPath, 'root_logger '
                               + time.strftime("%Y-%m-%d_%H-%M-%S"))
        file_handler = logging.FileHandler(logFile)
        file_handler.setFormatter(f)
        file_handler.setLevel(logging.INFO)
        root_logger.addHandler(file_handler)


setup_root_logger(CONF.get('CustomXepr', 'notify_address'))<|MERGE_RESOLUTION|>--- conflicted
+++ resolved
@@ -906,8 +906,7 @@
             logger.warning('Q = %i is very small. Please check-up ' % QValue +
                            'on experiment.')
 
-<<<<<<< HEAD
-        if direct is None:
+            if direct is None:
             pass
         elif os.path.isdir(direct):
             path = os.path.join(direct, 'QValues.txt')
@@ -917,14 +916,7 @@
             self.modePictureObj.save(path)
         else:
             raise RuntimeError('No such directory "%s"' % direct)
-=======
-        if folder is not None:
-            filePath = folder + '/QValues.txt'
-            self._saveQValue2File(T, QValue, filePath)
-            filePath = folder + '/ModePicture' + str(int(T)).zfill(3) + 'K.txt'
-            self.modePictureObj.save(filePath)
->>>>>>> 646180f8
-
+            
         self.wait = self._wait_old
 
         return self.modePictureObj
